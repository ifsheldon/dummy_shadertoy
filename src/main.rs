// Code Reference:
// * My fragment shader code that was written in the NUS CS Workshop of Real Time Rendering
//      hosted on Shadertoy https://www.shadertoy.com/view/wlsSzs
// * Analytical formulas by Inigo Quilez, source: http://iquilezles.org/www/articles/distfunctions/distfunctions.htm
// * glm source code on https://github.com/g-truc/glm

<<<<<<< HEAD
use crate::data::{Vec3, Vec4, Mat4, ScalarMul, Product, Add, MatVecDot, Minus, Normalize, Cross, VecDot, Mat3};
use pixel_canvas::{Canvas, Color, Image, XY};
use std::ops::{IndexMut, Index};
use std::time::Instant;
use crate::shapes::{Shape, Sphere, Cube, Plane, Ellipsoid, RoundedCylinder, Cylinder};
use std::io::stdin;
use std::process::exit;
=======
use crate::data::{Add, Length, Mat4, Minus, ScalarMul, Vec3, Vec4, _Mat};
use crate::shading::*;
use crate::shapes::{
    sdf_cube, sdf_cylinder, sdf_ellipsoid, sdf_plane, sdf_rounded_cylinder, sdf_sphere,
};
use crate::state::KeyboardMouseStates;
use crate::transformations::*;
use pixel_canvas::input::glutin::event::VirtualKeyCode;
use pixel_canvas::{Canvas, Color};
use rayon::prelude::*;
use std::io::stdin;
use std::process::exit;
use std::time::Instant;
>>>>>>> d7246957

mod data;
mod err;
mod shading;
mod shapes;
mod state;
mod transformations;

const EPSILON: f32 = 0.0001;
const MIN_DIST: f32 = 0.0;
const MAX_DIST: f32 = 100.0;
const MAX_MARCHING_STEPS: i32 = 255;
const NUM_ITERATIONS: i32 = 3;
const BACKGROUND_COLOR: (f32, f32, f32) = (0.4, 0.4, 0.4);
const WIDTH: usize = 640;
const WIDTH_F: f32 = WIDTH as f32;
const WIDTH_HF: f32 = WIDTH_F / 2.;
const HEIGHT: usize = 480;
const HEIGHT_F: f32 = HEIGHT as f32;
const HEIGHT_HF: f32 = HEIGHT_F / 2.;

pub fn add_cube(
    objects: &mut Vec<Object>,
    width: f32,
    height: f32,
    depth: f32,
    material_id: usize,
    transformation: Mat4,
) {
    let o = Object {
        shape: ShapeTypes::Cube(width, height, depth),
        original_transformation: transformation.clone(),
        transformation,
        material_id,
    };
    objects.push(o);
}

pub fn add_plane(
    objects: &mut Vec<Object>,
    coefficients: &Vec4,
    material_id: usize,
    transformation: Mat4,
) {
    let o = Object {
        shape: ShapeTypes::Plane(
            coefficients.x(),
            coefficients.y(),
            coefficients.z(),
            coefficients.w(),
        ),
        original_transformation: transformation.clone(),
        transformation,
        material_id,
    };
    objects.push(o);
}

pub fn add_sphere(
    objects: &mut Vec<Object>,
    radius: f32,
    material_id: usize,
    transformation: Mat4,
) {
    let o = Object {
        transformation,
        original_transformation: transformation.clone(),
        shape: ShapeTypes::Sphere(radius),
        material_id,
    };
    objects.push(o);
}

pub fn add_ellipsoid(
    objects: &mut Vec<Object>,
    dimensions: Vec3,
    material_id: usize,
    transformation: Mat4,
) {
    let o = Object {
        transformation,
        original_transformation: transformation.clone(),
        shape: ShapeTypes::Ellipsoid(dimensions.x(), dimensions.y(), dimensions.z()),
        material_id,
    };
    objects.push(o);
}

pub fn add_rounded_cylinder(
    objects: &mut Vec<Object>,
    radius: f32,
    round_radius: f32,
    height: f32,
    material_id: usize,
    transformation: Mat4,
) {
    let o = Object {
        transformation,
        original_transformation: transformation.clone(),
        shape: ShapeTypes::RoundedCylinder(radius, round_radius, height),
        material_id,
    };
    objects.push(o);
}

pub fn add_cylinder(
    objects: &mut Vec<Object>,
    radius: f32,
    height: f32,
    material_id: usize,
    transformation: Mat4,
) {
    let o = Object {
        transformation,
        original_transformation: transformation.clone(),
        shape: ShapeTypes::Cylinder(radius, height),
        material_id,
    };
    objects.push(o);
}

pub fn add_light(lights: &mut Vec<Light>, position: Vec3, ambient: Vec3, source: Vec3) {
    let l = Light {
        position,
        original_position: position.clone(),
        ambient,
        diffuse: source,
    };
    lights.push(l);
}

pub fn init_scene(
    objects: &mut Vec<Object>,
    materials: &mut Vec<Material>,
    lights: &mut Vec<Light>,
) {
    let material_gray = Material {
        diffuse: Vec3::new(0.5),
        ambient: Vec3::new(0.1),
        reflection: Vec3::new(1.0),
        global_reflection: Vec3::new(0.5),
        specular: 64.0,
    };
    let material_red = Material {
        diffuse: Vec3::new_rgb(1., 0., 0.),
        ambient: Vec3::new_rgb(1., 0., 0.),
        reflection: Vec3::new(1.),
        global_reflection: Vec3::new(0.2),
        specular: 10.,
    };
    let material_green = Material {
        diffuse: Vec3::new_rgb(0., 1., 0.),
        ambient: Vec3::new_rgb(0., 1., 0.),
        reflection: Vec3::new(1.),
        global_reflection: Vec3::new(0.2),
        specular: 10.,
    };
    let material_blue = Material {
        diffuse: Vec3::new_rgb(0., 0., 1.),
        ambient: Vec3::new_rgb(0., 0., 1.),
        reflection: Vec3::new(1.),
        global_reflection: Vec3::new(0.1),
        specular: 10.,
    };

    materials.push(material_gray); //idx =0
    materials.push(material_red); //idx =1
    materials.push(material_green); //idx =2
    materials.push(material_blue); //idx =3

    let identity = Mat4::identity();
    // red sphere
    let transformation = translate_obj(identity.clone(), &Vec3::new_xyz(1., 1., 0.5));
    add_sphere(objects, 1., 1, transformation);

    //gray plane
    let transformation = translate_obj(identity.clone(), &Vec3::new_xyz(0., -1.4, 0.));
    add_plane(objects, &Vec4::new_xyzw(0., 1.0, 0., 0.), 0, transformation);

    //green ellipsoid
    let transformation = translate_obj(identity.clone(), &Vec3::new_xyz(-0.1, 0.0, 0.4));
    add_ellipsoid(objects, Vec3::new_xyz(0.4, 0.2, 0.4), 2, transformation);

    // blue rounded cylinder
    let transformation = translate_obj(identity.clone(), &Vec3::new_xyz(-0.5, -0.3, -0.1));
    // add_cylinder(objects, 0.1, 0.1, 3, transformation);
    add_rounded_cylinder(objects, 0.1, 0.02, 0.3, 3, transformation);

    //white light
<<<<<<< HEAD
    add_light(lights, Vec3::new_xyz(0., 5., 0.), Vec3::new(0.3), Vec3::new(0.7));
}

#[inline]
pub fn union(distances: Vec<f32>) -> f32
{
    unsafe {
        let mut min_dist = *distances.get_unchecked(0);
        for i in 0..distances.len()
        {
            min_dist = f32::min(min_dist, *distances.get_unchecked(i));
        }
        return min_dist
    }
}

pub fn union_obj(distances: &Vec<f32>) -> (i32, f32)
{
    unsafe {
        let mut min_dist = *distances.get_unchecked(0);
        let mut idx = 0;
        for i in 0..distances.len()
        {
            let c = *distances.get_unchecked(i);
            if c < min_dist
            {
                min_dist = c;
                idx = i;
            }
        }
        return (idx as i32, min_dist);
    }
}

pub fn calc_dist(ref_pos: &Vec3, obj: &Object) -> f32
{
    let ref_p = Vec4::from(ref_pos, 1.);
    let mut ref_p = obj.transformation.mat_vec_dot(&ref_p);
    ref_p.scalar_mul_(1. / ref_p.w());
    let ref_point = Vec3::from(&ref_p);
    return obj.shape.get_dist(&ref_point);
}

#[inline]
pub fn scene_distances(ref_pos: &Vec3, objects: &Vec<Object>) -> Vec<f32>
{
    let mut dis = Vec::new();
    for o in objects.iter()
    {
        dis.push(calc_dist(ref_pos, o));
    }
    return dis;
}

#[inline]
pub fn scene_sdf(ref_pos: &Vec3, objects: &Vec<Object>) -> f32
{
    union(scene_distances(ref_pos, objects))
}

pub fn shortest_dist_to_surface(objects: &Vec<Object>, eye: &Vec3, direction: &Vec3, pre_obj: i32) -> (i32, f32)
{
    let mut depth = MIN_DIST;
    for _ in 0..MAX_MARCHING_STEPS
    {
        let mut distances = scene_distances(&eye._add(&direction.scalar_mul(depth)), objects);
        if pre_obj != -1
        {
            *distances.get_mut(pre_obj as usize).unwrap() = 2. * MAX_DIST;
        }
        let (hit_obj_idx, dist) = union_obj(&distances);
        if dist < EPSILON
        {
            return (hit_obj_idx, depth);
        }
        depth += dist;
        if depth >= MAX_DIST
        {
            return (objects.len() as i32, MAX_DIST);
        }
    }
    return (objects.len() as i32, MAX_DIST);
}

pub fn look_at(eye: &Vec3, center: &Vec3, up: &Vec3) -> Mat3
{
    let mut look_at_direction = center._minus(eye);
    look_at_direction.normalize_();
    let mut right = look_at_direction.cross(up);
    right.normalize_();
    let mut camera_up = right.cross(&look_at_direction);
    camera_up.normalize_();
    let mut m = Mat3::identity();
    let f = look_at_direction;

    m._set_column(0, &right);
    m._set_column(1, &camera_up);
    m._set_column(2, &f);

    return m;
}

#[inline]
pub fn ray_direction_perspective(_fov_radian: f32, frag_coord: &[f32; 2]) -> Vec3
{
    let x = frag_coord[0] - WIDTH_HF + 0.5;
    let y = frag_coord[1] - HEIGHT_HF + 0.5;
    // let z = HEIGHT_F / (fov_radian / 2.).tan();
    let z = HEIGHT_F / 2.; // 2.0 = (VIEW_PLANE_WIDTH /2) / |-1| (cam position)
    let mut v = Vec3::new_xyz(x, y, z);
    v.normalize_();
    return v;
}

#[inline]
pub fn estimate_normal(p: &Vec3, objects: &Vec<Object>) -> Vec3
{
    let mut v = Vec3::new_xyz(
        scene_sdf(&Vec3::new_xyz(p.x() + EPSILON, p.y(), p.z()), objects) - scene_sdf(&Vec3::new_xyz(p.x() - EPSILON, p.y(), p.z()), objects),
        scene_sdf(&Vec3::new_xyz(p.x(), p.y() + EPSILON, p.z()), objects) - scene_sdf(&Vec3::new_xyz(p.x(), p.y() - EPSILON, p.z()), objects),
        scene_sdf(&Vec3::new_xyz(p.x(), p.y(), p.z() + EPSILON), objects) - scene_sdf(&Vec3::new_xyz(p.x(), p.y(), p.z() - EPSILON), objects)
=======
    add_light(
        lights,
        Vec3::new_xyz(0., 5., 0.),
        Vec3::new(0.3),
        Vec3::new(0.7),
>>>>>>> d7246957
    );
}

pub fn cast_hit_ray(ray: &Ray, objects: &Vec<Object>) -> Option<(i32, Vec3)> {
    let (obj_idx, dist) = shortest_dist_to_surface(objects, &ray.origin, &ray.direction, -1);
    return if dist > MAX_DIST - EPSILON {
        None
    } else {
        let hit_position = ray.origin._add(&ray.direction.scalar_mul(dist));
        Some((obj_idx, hit_position))
    };
}

<<<<<<< HEAD
#[inline]
pub fn get_ray_orthogonal(dw: f32, dh: f32, wc_ray_dir: &Vec3, frag_coord: &[f32; 2]) -> Ray
{
    Ray {
        origin: Vec3::new_xyz(-dw * (frag_coord[0] - WIDTH_HF + 0.5), dh * (frag_coord[1] - HEIGHT_HF + 0.5), 0.), // actually need to multiply with look_at
        direction: wc_ray_dir.clone()
    }
=======
#[derive(PartialEq, Debug)]
pub enum Mode {
    Orbit,
    Panning,
    FreeMove,
    Zoom,
    Select,
    MovingLight,
    AutoMoveCam,
>>>>>>> d7246957
}

fn main() {
    const VIEW_PLANE_WIDTH: f32 = 4.;
    const VIEW_PLANE_HEIGHT: f32 = 3.;
<<<<<<< HEAD
=======
    const SELECT_CIRCLE_RADIUS_SQUARE: i32 = 5 * 5;
    let orthogonal_ray_dir_ec = Vec3::new_xyz(0., 0., 1.);
    let x_axis = Vec3::new_xyz(1., 0., 0.);
    let y_axis = Vec3::new_xyz(0., 1., 0.);
    let z_axis = Vec3::new_xyz(0., 0., 1.);
>>>>>>> d7246957
    let use_perspective;
    loop {
        println!("Use Perspective? y for perspective view, n for orthogonal view");
        let mut buf = String::new();
        let result = stdin().read_line(&mut buf);
        match result {
<<<<<<< HEAD
            Ok(_) => if buf.len() == 3 {
                let s = buf.to_lowercase();
                if s.contains("y") {
                    use_perspective = true;
                    println!("Using Perspective");
                    break;
                } else if s.contains("n") {
                    use_perspective = false;
                    println!("Using Orthogonal");
                    break;
                } else {
                    eprintln!("Wrong Input, try again");
                }
            } else {
                println!("Entered too many characters, try again");
            }
            Err(e) =>
                {
                    eprintln!("Unexpected Error, exiting");
                    eprintln!("{}", e);
                    exit(-1);
                }
        }
    }

    let now = Instant::now();
=======
            Ok(_) => {
                if buf.len() <= 3 {
                    let s = buf.to_lowercase();
                    if s.contains("y") {
                        use_perspective = true;
                        println!("Using Perspective");
                        break;
                    } else if s.contains("n") {
                        use_perspective = false;
                        println!("Using Orthogonal");
                        break;
                    } else {
                        eprintln!("Wrong Input, try again");
                    }
                } else {
                    println!("Entered too many characters, try again");
                }
            }
            Err(e) => {
                eprintln!("Unexpected Error, exiting");
                eprintln!("{}", e);
                exit(-1);
            }
        }
    }

>>>>>>> d7246957
    let mut objects = Vec::new();
    let mut lights = Vec::new();
    let mut materials = Vec::new();
    init_scene(&mut objects, &mut materials, &mut lights);
    let fov_radian = (2.0_f32).atan() * 2.;

    let mut eye_pos = Vec3::new_xyz(0.0, 0.0, -1.0);
    let eye_pos_original = eye_pos.clone();
    let mut center = Vec3::new(0.);
    let center_original = center.clone();
    let mut up = Vec3::new_xyz(0.0, 1.0, 0.0);
    let up_original = up.clone();

    let dw = VIEW_PLANE_WIDTH / WIDTH_F;
    let dh = VIEW_PLANE_HEIGHT / HEIGHT_F;
<<<<<<< HEAD
    let mut image = Image::new(WIDTH, HEIGHT);
    for y in 0..HEIGHT
    {
        for x in 0..WIDTH
        {
            let a = image.index_mut(XY(x, y));
            let frag_coord = [x as f32, y as f32];
            let primary_ray = if use_perspective { get_ray_perspective(fov_radian, &look_at_mat, &eye_pos, &frag_coord) } else { get_ray_orthogonal(dw, dh, &wc_ray_dir, &frag_coord) };
            *a = to_color(&shade(primary_ray, &objects, &materials, &lights));
        }
    }

    println!("Used {} ms to render the scene using one thread of Intel 7700HQ\n", now.elapsed().as_millis());
=======
>>>>>>> d7246957

    let now = Instant::now();
    // configure the window/canvas
    let canvas = Canvas::new(WIDTH, HEIGHT)
        .title("Dynamic Raytracer")
        .state(KeyboardMouseStates::new())
        .input(KeyboardMouseStates::handle_input);
    let mut before = now.elapsed().as_millis();
    let mut after = before;
    let mut render_time_ema = 0.;
    let ema_alpha = 0.95;
    let ema_beta = 1. - ema_alpha;

    let mut mode = Mode::Orbit;

    let mut theta: f32 = 0.; // wc the angle between -z and +x
    let mut phi: f32 = std::f32::consts::FRAC_PI_2; // wc complement angle of the angle between the line and z-x plane

    let mut selected_obj_idx: i32 = -1;
    let mut auto_moving_angle: f32 = 0.;
    let angle_delta = (2.5_f32).to_radians();

    // render up to 60fps
    canvas.render(move |state, frame_buffer_image| {
        before = now.elapsed().as_millis();
        // switching modes
        let mut switching_mode = false;
        if state.received_keycode {
            match state.keycode {
                VirtualKeyCode::Key1 => {
                    mode = Mode::Orbit;
                    println!("Chose Mode: {:?}", mode);
                    switching_mode = true;
                }
                VirtualKeyCode::Key2 => {
                    mode = Mode::Panning;
                    println!("Chose Mode: {:?}", mode);
                    switching_mode = true;
                }
                VirtualKeyCode::Key3 => {
                    mode = Mode::FreeMove;
                    println!("Chose Mode: {:?}", mode);
                    switching_mode = true
                }
                VirtualKeyCode::Key4 => {
                    mode = Mode::AutoMoveCam;
                    println!("Chose Mode: {:?}", mode);
                    switching_mode = true;
                }
                VirtualKeyCode::Z => {
                    mode = Mode::Zoom;
                    println!("Chose Mode: {:?}", mode);
                    switching_mode = true
                }
                VirtualKeyCode::X => {
                    mode = Mode::Select;
                    println!("Chose Mode: {:?}", mode);
                    switching_mode = true
                }
                VirtualKeyCode::C => {
                    selected_obj_idx = -1;
                    switching_mode = true;
                }
                VirtualKeyCode::V => {
                    mode = Mode::MovingLight;
                    println!("Chose Mode: {:?}", mode);
                    switching_mode = true;
                }
                _ => {}
            }
        }
        // moving the light
        if !switching_mode && state.received_keycode && mode == Mode::MovingLight {
            let light = lights.get_mut(0).unwrap();
            let light_pos = &mut light.position;
            match state.keycode {
                VirtualKeyCode::A => light_pos.set_x(light_pos.x() - 0.1),
                VirtualKeyCode::D => light_pos.set_x(light_pos.x() + 0.1),
                VirtualKeyCode::W => light_pos.set_z(light_pos.z() + 0.1),
                VirtualKeyCode::S => light_pos.set_z(light_pos.z() - 0.1),
                VirtualKeyCode::Q => light_pos.set_y(light_pos.y() + 0.1),
                VirtualKeyCode::E => light_pos.set_y(light_pos.y() - 0.1),
                VirtualKeyCode::R => *light_pos = light.original_position.clone(),
                _ => {}
            }
        }
        // Orbiting camera
        if !switching_mode && state.received_keycode && mode == Mode::Orbit {
            println!("Key Pressed: {:?}", state.keycode);
            match state.keycode {
                // for orbiting around the origin
                VirtualKeyCode::A => theta += (5.0_f32).to_radians(),
                VirtualKeyCode::D => theta -= (5.0_f32).to_radians(),
                VirtualKeyCode::W => {
                    phi -= (2.5_f32).to_radians();
                    if phi <= 0. {
                        phi = 0.01;
                    }
                }
                VirtualKeyCode::S => {
                    phi += (2.5_f32).to_radians();
                    if phi >= std::f32::consts::PI {
                        phi = std::f32::consts::PI - 0.01;
                    }
                }
                VirtualKeyCode::R => {
                    theta = 0.;
                    phi = std::f32::consts::FRAC_PI_2;
                    center = center_original.clone();
                }
                _ => {}
            }
            let radius = eye_pos._minus(&center).get_length();
            eye_pos.set_y(phi.cos() * radius);
            eye_pos.set_z(-theta.cos() * radius * phi.sin());
            eye_pos.set_x(theta.sin() * radius * phi.sin());
        }
        // Moving camera in wc
        if !switching_mode && state.received_keycode && mode == Mode::FreeMove {
            match state.keycode {
                VirtualKeyCode::A => eye_pos.set_x(eye_pos.x() - 0.1),
                VirtualKeyCode::D => eye_pos.set_x(eye_pos.x() + 0.1),
                VirtualKeyCode::W => eye_pos.set_z(eye_pos.z() + 0.1),
                VirtualKeyCode::S => eye_pos.set_z(eye_pos.z() - 0.1),
                VirtualKeyCode::Q => eye_pos.set_y(eye_pos.y() + 0.1),
                VirtualKeyCode::E => eye_pos.set_y(eye_pos.y() - 0.1),
                VirtualKeyCode::R => {
                    eye_pos = eye_pos_original.clone();
                    center = center_original.clone();
                }
                _ => {}
            }
        }
        let look_at_mat = look_at(&eye_pos, &center, &up);
        // bottom-left(0,0) top-right(w, h)
        let cursor_position = (state.x as i32, state.y as i32);
        // selecting object
        if state.received_mouse_press {
            println!(
                "Mouse Pressed at ({}, {})",
                cursor_position.0, cursor_position.1
            );
            let frag_coord = [cursor_position.0 as f32, cursor_position.1 as f32];
            let ray: Ray = if use_perspective {
                get_ray_perspective(fov_radian, &look_at_mat, &eye_pos, &frag_coord)
            } else {
                get_ray_orthogonal(
                    dw,
                    dh,
                    &orthogonal_ray_dir_ec,
                    &eye_pos,
                    &look_at_mat,
                    &frag_coord,
                )
            };
            let hit_object_idx = cast_hit_ray(&ray, &objects);
            match hit_object_idx {
                Some((idx, hit_pos)) => {
                    let obj: &Object = objects.get(idx as usize).unwrap();
                    match mode {
                        Mode::Zoom => {
                            println!(
                                "Focused on hit position ({}, {}, {})",
                                hit_pos.x(),
                                hit_pos.y(),
                                hit_pos.z()
                            );
                            center = hit_pos.clone();
                            // may need to adjust parameter according to camera move mode?
                            // unimplemented!()
                        }
                        Mode::Select => {
                            println!("Selected Object(idx={}, type={:?})", idx, obj.shape,);
                            selected_obj_idx = idx;
                        }
                        _ => println!(
                            "Mouse Pressed at ({}, {})",
                            cursor_position.0, cursor_position.1
                        ),
                    }
                }
                None => {}
            }
        }

        let mut rotating_or_scaling = false;
        if !switching_mode && state.received_keycode && selected_obj_idx != -1 {
            let obj = objects.get_mut(selected_obj_idx as usize).unwrap();
            let identity = Mat4::identity();
            match state.keycode {
                // Rotate around x
                VirtualKeyCode::I => {
                    let rotate = rotate_obj(identity, (5.0_f32).to_radians(), x_axis.clone());
                    let new_transformation = rotate.dot_mat(&obj.transformation);
                    obj.transformation = new_transformation;
                    rotating_or_scaling = true;
                }
                VirtualKeyCode::K => {
                    let rotate = rotate_obj(identity, (-5.0_f32).to_radians(), x_axis.clone());
                    let new_transformation = rotate.dot_mat(&obj.transformation);
                    obj.transformation = new_transformation;
                    rotating_or_scaling = true;
                }
                // Rotate around y
                VirtualKeyCode::J => {
                    let rotate = rotate_obj(identity, (5.0_f32).to_radians(), y_axis.clone());
                    let new_transformation = rotate.dot_mat(&obj.transformation);
                    obj.transformation = new_transformation;
                    rotating_or_scaling = true;
                }
                VirtualKeyCode::L => {
                    let rotate = rotate_obj(identity, (-5.0_f32).to_radians(), y_axis.clone());
                    let new_transformation = rotate.dot_mat(&obj.transformation);
                    obj.transformation = new_transformation;
                    rotating_or_scaling = true;
                }
                // Rotate around z
                VirtualKeyCode::U => {
                    let rotate = rotate_obj(identity, (5.0_f32).to_radians(), z_axis.clone());
                    let new_transformation = rotate.dot_mat(&obj.transformation);
                    obj.transformation = new_transformation;
                    rotating_or_scaling = true;
                }
                VirtualKeyCode::O => {
                    let rotate = rotate_obj(identity, (-5.0_f32).to_radians(), z_axis.clone());
                    let new_transformation = rotate.dot_mat(&obj.transformation);
                    obj.transformation = new_transformation;
                    rotating_or_scaling = true;
                }
                // Scale
                VirtualKeyCode::PageUp => {
                    obj.transformation = scale(&obj.transformation, 1.1);
                    rotating_or_scaling = true;
                }
                VirtualKeyCode::PageDown => {
                    obj.transformation = scale(&obj.transformation, 0.85);
                    rotating_or_scaling = true;
                }
                // reset
                VirtualKeyCode::M => {
                    obj.transformation = obj.original_transformation.clone();
                    rotating_or_scaling = true;
                }
                _ => {}
            }
        }
        // zooming
        if !rotating_or_scaling && !switching_mode && state.received_keycode && mode == Mode::Zoom {
            let mut camera_focus_direction = look_at_mat._get_column(2);
            match state.keycode {
                VirtualKeyCode::Q => {
                    camera_focus_direction.scalar_mul_(0.1);
                    eye_pos.add_(&camera_focus_direction);
                }
                VirtualKeyCode::E => {
                    camera_focus_direction.scalar_mul_(0.1);
                    eye_pos.minus_(&camera_focus_direction);
                }
                _ => {}
            }
        }
        // panning camera or the selected object
        if !rotating_or_scaling && !switching_mode && state.received_keycode && mode == Mode::Panning {
            let mut camera_up = look_at_mat._get_column(1);
            let mut camera_right = look_at_mat._get_column(0);
            if selected_obj_idx != -1 {
                let obj = objects.get_mut(selected_obj_idx as usize).unwrap();
                match state.keycode {
                    // for panning
                    VirtualKeyCode::W => {
                        camera_up.scalar_mul_(0.1);
                        let new_transformation =
                            translate_obj(obj.transformation.clone(), &camera_up);
                        obj.transformation = new_transformation;
                    }
                    VirtualKeyCode::S => {
                        camera_up.scalar_mul_(-0.1);
                        let new_transformation =
                            translate_obj(obj.transformation.clone(), &camera_up);
                        obj.transformation = new_transformation;
                    }
                    VirtualKeyCode::A => {
                        camera_right.scalar_mul_(-0.1);
                        let new_transformation =
                            translate_obj(obj.transformation.clone(), &camera_right);
                        obj.transformation = new_transformation;
                    }
                    VirtualKeyCode::D => {
                        camera_right.scalar_mul_(0.1);
                        let new_transformation =
                            translate_obj(obj.transformation.clone(), &camera_right);
                        obj.transformation = new_transformation;
                    }
                    VirtualKeyCode::R => {
                        obj.transformation = obj.original_transformation.clone();
                    }
                    _ => {}
                }
            } else {
                match state.keycode {
                    // for panning
                    VirtualKeyCode::W => {
                        camera_up.scalar_mul_(0.1);
                        eye_pos.add_(&camera_up);
                        center.add_(&camera_up);
                    }
                    VirtualKeyCode::S => {
                        camera_up.scalar_mul_(0.1);
                        eye_pos.minus_(&camera_up);
                        center.minus_(&camera_up);
                    }
                    VirtualKeyCode::A => {
                        camera_right.scalar_mul_(0.1);
                        eye_pos.minus_(&camera_right);
                        center.minus_(&camera_right);
                    }
                    VirtualKeyCode::D => {
                        camera_right.scalar_mul_(0.1);
                        eye_pos.add_(&camera_right);
                        center.add_(&camera_right);
                    }
                    VirtualKeyCode::R => {
                        eye_pos = eye_pos_original.clone();
                        center = center_original.clone();
                    }
                    _ => {}
                }
            }
        }
        // for automatic moving the camera
        if mode == Mode::AutoMoveCam {
            eye_pos.set_x(auto_moving_angle.sin());
            eye_pos.set_z(-auto_moving_angle.cos());
            eye_pos.set_y(0.);
            auto_moving_angle += angle_delta;
        }
        frame_buffer_image
            .par_iter_mut()
            .enumerate()
            .for_each(|(idx, pixel)| {
                let y = idx / WIDTH;
                let x = idx % WIDTH;
                let dx = x as i32 - cursor_position.0;
                let dy = y as i32 - cursor_position.1;
                let dist = dx * dx + dy * dy;
                let in_circle = dist < SELECT_CIRCLE_RADIUS_SQUARE;
                if in_circle {
                    *pixel = Color {
                        r: 255,
                        g: 255,
                        b: 255,
                    };
                    return;
                }
                let frag_coord = [x as f32, y as f32];
                let primary_ray: Ray = if use_perspective {
                    get_ray_perspective(fov_radian, &look_at_mat, &eye_pos, &frag_coord)
                } else {
                    get_ray_orthogonal(
                        dw,
                        dh,
                        &orthogonal_ray_dir_ec,
                        &eye_pos,
                        &look_at_mat,
                        &frag_coord,
                    )
                };
                *pixel = to_color(shade(primary_ray, &objects, &materials, &lights));
            });
        after = now.elapsed().as_millis();
        let t = after - before;
        println!("Took {} ms to render one frame", t);
        render_time_ema = ema_alpha * render_time_ema + ema_beta * (t as f32);
        println!("Render time EMA = {}", render_time_ema);
        state.reset_flags();
    });
}

#[inline]
fn to_color(mut color: Vec3) -> Color {
    clamp_(&mut color);
    color.scalar_mul_(255.);
    let x = color.r().round();
    let y = color.g().round();
    let z = color.b().round();
    Color::rgb(x as u8, y as u8, z as u8)
}

#[inline]
fn clamp_(color: &mut Vec3) {
    color.set_r(clamp_float(color.r()));
    color.set_g(clamp_float(color.g()));
    color.set_b(clamp_float(color.b()));
}

#[inline]
fn clamp_float(x: f32) -> f32 {
    if x < 0. {
        return 0.;
    }
    if x > 1. {
        return 1.;
    }
    x
}<|MERGE_RESOLUTION|>--- conflicted
+++ resolved
@@ -4,15 +4,6 @@
 // * Analytical formulas by Inigo Quilez, source: http://iquilezles.org/www/articles/distfunctions/distfunctions.htm
 // * glm source code on https://github.com/g-truc/glm
 
-<<<<<<< HEAD
-use crate::data::{Vec3, Vec4, Mat4, ScalarMul, Product, Add, MatVecDot, Minus, Normalize, Cross, VecDot, Mat3};
-use pixel_canvas::{Canvas, Color, Image, XY};
-use std::ops::{IndexMut, Index};
-use std::time::Instant;
-use crate::shapes::{Shape, Sphere, Cube, Plane, Ellipsoid, RoundedCylinder, Cylinder};
-use std::io::stdin;
-use std::process::exit;
-=======
 use crate::data::{Add, Length, Mat4, Minus, ScalarMul, Vec3, Vec4, _Mat};
 use crate::shading::*;
 use crate::shapes::{
@@ -26,7 +17,6 @@
 use std::io::stdin;
 use std::process::exit;
 use std::time::Instant;
->>>>>>> d7246957
 
 mod data;
 mod err;
@@ -216,135 +206,11 @@
     add_rounded_cylinder(objects, 0.1, 0.02, 0.3, 3, transformation);
 
     //white light
-<<<<<<< HEAD
-    add_light(lights, Vec3::new_xyz(0., 5., 0.), Vec3::new(0.3), Vec3::new(0.7));
-}
-
-#[inline]
-pub fn union(distances: Vec<f32>) -> f32
-{
-    unsafe {
-        let mut min_dist = *distances.get_unchecked(0);
-        for i in 0..distances.len()
-        {
-            min_dist = f32::min(min_dist, *distances.get_unchecked(i));
-        }
-        return min_dist
-    }
-}
-
-pub fn union_obj(distances: &Vec<f32>) -> (i32, f32)
-{
-    unsafe {
-        let mut min_dist = *distances.get_unchecked(0);
-        let mut idx = 0;
-        for i in 0..distances.len()
-        {
-            let c = *distances.get_unchecked(i);
-            if c < min_dist
-            {
-                min_dist = c;
-                idx = i;
-            }
-        }
-        return (idx as i32, min_dist);
-    }
-}
-
-pub fn calc_dist(ref_pos: &Vec3, obj: &Object) -> f32
-{
-    let ref_p = Vec4::from(ref_pos, 1.);
-    let mut ref_p = obj.transformation.mat_vec_dot(&ref_p);
-    ref_p.scalar_mul_(1. / ref_p.w());
-    let ref_point = Vec3::from(&ref_p);
-    return obj.shape.get_dist(&ref_point);
-}
-
-#[inline]
-pub fn scene_distances(ref_pos: &Vec3, objects: &Vec<Object>) -> Vec<f32>
-{
-    let mut dis = Vec::new();
-    for o in objects.iter()
-    {
-        dis.push(calc_dist(ref_pos, o));
-    }
-    return dis;
-}
-
-#[inline]
-pub fn scene_sdf(ref_pos: &Vec3, objects: &Vec<Object>) -> f32
-{
-    union(scene_distances(ref_pos, objects))
-}
-
-pub fn shortest_dist_to_surface(objects: &Vec<Object>, eye: &Vec3, direction: &Vec3, pre_obj: i32) -> (i32, f32)
-{
-    let mut depth = MIN_DIST;
-    for _ in 0..MAX_MARCHING_STEPS
-    {
-        let mut distances = scene_distances(&eye._add(&direction.scalar_mul(depth)), objects);
-        if pre_obj != -1
-        {
-            *distances.get_mut(pre_obj as usize).unwrap() = 2. * MAX_DIST;
-        }
-        let (hit_obj_idx, dist) = union_obj(&distances);
-        if dist < EPSILON
-        {
-            return (hit_obj_idx, depth);
-        }
-        depth += dist;
-        if depth >= MAX_DIST
-        {
-            return (objects.len() as i32, MAX_DIST);
-        }
-    }
-    return (objects.len() as i32, MAX_DIST);
-}
-
-pub fn look_at(eye: &Vec3, center: &Vec3, up: &Vec3) -> Mat3
-{
-    let mut look_at_direction = center._minus(eye);
-    look_at_direction.normalize_();
-    let mut right = look_at_direction.cross(up);
-    right.normalize_();
-    let mut camera_up = right.cross(&look_at_direction);
-    camera_up.normalize_();
-    let mut m = Mat3::identity();
-    let f = look_at_direction;
-
-    m._set_column(0, &right);
-    m._set_column(1, &camera_up);
-    m._set_column(2, &f);
-
-    return m;
-}
-
-#[inline]
-pub fn ray_direction_perspective(_fov_radian: f32, frag_coord: &[f32; 2]) -> Vec3
-{
-    let x = frag_coord[0] - WIDTH_HF + 0.5;
-    let y = frag_coord[1] - HEIGHT_HF + 0.5;
-    // let z = HEIGHT_F / (fov_radian / 2.).tan();
-    let z = HEIGHT_F / 2.; // 2.0 = (VIEW_PLANE_WIDTH /2) / |-1| (cam position)
-    let mut v = Vec3::new_xyz(x, y, z);
-    v.normalize_();
-    return v;
-}
-
-#[inline]
-pub fn estimate_normal(p: &Vec3, objects: &Vec<Object>) -> Vec3
-{
-    let mut v = Vec3::new_xyz(
-        scene_sdf(&Vec3::new_xyz(p.x() + EPSILON, p.y(), p.z()), objects) - scene_sdf(&Vec3::new_xyz(p.x() - EPSILON, p.y(), p.z()), objects),
-        scene_sdf(&Vec3::new_xyz(p.x(), p.y() + EPSILON, p.z()), objects) - scene_sdf(&Vec3::new_xyz(p.x(), p.y() - EPSILON, p.z()), objects),
-        scene_sdf(&Vec3::new_xyz(p.x(), p.y(), p.z() + EPSILON), objects) - scene_sdf(&Vec3::new_xyz(p.x(), p.y(), p.z() - EPSILON), objects)
-=======
     add_light(
         lights,
         Vec3::new_xyz(0., 5., 0.),
         Vec3::new(0.3),
         Vec3::new(0.7),
->>>>>>> d7246957
     );
 }
 
@@ -358,15 +224,6 @@
     };
 }
 
-<<<<<<< HEAD
-#[inline]
-pub fn get_ray_orthogonal(dw: f32, dh: f32, wc_ray_dir: &Vec3, frag_coord: &[f32; 2]) -> Ray
-{
-    Ray {
-        origin: Vec3::new_xyz(-dw * (frag_coord[0] - WIDTH_HF + 0.5), dh * (frag_coord[1] - HEIGHT_HF + 0.5), 0.), // actually need to multiply with look_at
-        direction: wc_ray_dir.clone()
-    }
-=======
 #[derive(PartialEq, Debug)]
 pub enum Mode {
     Orbit,
@@ -376,54 +233,22 @@
     Select,
     MovingLight,
     AutoMoveCam,
->>>>>>> d7246957
 }
 
 fn main() {
     const VIEW_PLANE_WIDTH: f32 = 4.;
     const VIEW_PLANE_HEIGHT: f32 = 3.;
-<<<<<<< HEAD
-=======
     const SELECT_CIRCLE_RADIUS_SQUARE: i32 = 5 * 5;
     let orthogonal_ray_dir_ec = Vec3::new_xyz(0., 0., 1.);
     let x_axis = Vec3::new_xyz(1., 0., 0.);
     let y_axis = Vec3::new_xyz(0., 1., 0.);
     let z_axis = Vec3::new_xyz(0., 0., 1.);
->>>>>>> d7246957
     let use_perspective;
     loop {
         println!("Use Perspective? y for perspective view, n for orthogonal view");
         let mut buf = String::new();
         let result = stdin().read_line(&mut buf);
         match result {
-<<<<<<< HEAD
-            Ok(_) => if buf.len() == 3 {
-                let s = buf.to_lowercase();
-                if s.contains("y") {
-                    use_perspective = true;
-                    println!("Using Perspective");
-                    break;
-                } else if s.contains("n") {
-                    use_perspective = false;
-                    println!("Using Orthogonal");
-                    break;
-                } else {
-                    eprintln!("Wrong Input, try again");
-                }
-            } else {
-                println!("Entered too many characters, try again");
-            }
-            Err(e) =>
-                {
-                    eprintln!("Unexpected Error, exiting");
-                    eprintln!("{}", e);
-                    exit(-1);
-                }
-        }
-    }
-
-    let now = Instant::now();
-=======
             Ok(_) => {
                 if buf.len() <= 3 {
                     let s = buf.to_lowercase();
@@ -450,7 +275,6 @@
         }
     }
 
->>>>>>> d7246957
     let mut objects = Vec::new();
     let mut lights = Vec::new();
     let mut materials = Vec::new();
@@ -466,22 +290,6 @@
 
     let dw = VIEW_PLANE_WIDTH / WIDTH_F;
     let dh = VIEW_PLANE_HEIGHT / HEIGHT_F;
-<<<<<<< HEAD
-    let mut image = Image::new(WIDTH, HEIGHT);
-    for y in 0..HEIGHT
-    {
-        for x in 0..WIDTH
-        {
-            let a = image.index_mut(XY(x, y));
-            let frag_coord = [x as f32, y as f32];
-            let primary_ray = if use_perspective { get_ray_perspective(fov_radian, &look_at_mat, &eye_pos, &frag_coord) } else { get_ray_orthogonal(dw, dh, &wc_ray_dir, &frag_coord) };
-            *a = to_color(&shade(primary_ray, &objects, &materials, &lights));
-        }
-    }
-
-    println!("Used {} ms to render the scene using one thread of Intel 7700HQ\n", now.elapsed().as_millis());
-=======
->>>>>>> d7246957
 
     let now = Instant::now();
     // configure the window/canvas
