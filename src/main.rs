// Code Reference:
// * My fragment shader code that was written in the NUS CS Workshop of Real Time Rendering
//      hosted on Shadertoy https://www.shadertoy.com/view/wlsSzs
// * Analytical formulas by Inigo Quilez, source: http://iquilezles.org/www/articles/distfunctions/distfunctions.htm
// * glm source code on https://github.com/g-truc/glm

use std::ops::{Index, IndexMut};
use std::time::Instant;

use pixel_canvas::{Canvas, Color, XY};
use pixel_canvas::input::glutin::event::VirtualKeyCode;
use pixel_canvas::input::glutin::event::VirtualKeyCode::W;
use rand::prelude::*;
use rayon::prelude::*;

use crate::data::{Add, Length, Mat4, Minus, Normalize, ScalarDiv, ScalarMul, Vec3, Vec4};
use crate::shading::*;
use crate::shapes::{
    sdf_cube, sdf_cylinder, sdf_ellipsoid, sdf_plane, sdf_rounded_cylinder, sdf_sphere,
};
use crate::state::KeyboardMouseStates;
use crate::tex::{Interpolation, Tex2D, Tiling};
use crate::transformations::*;
use crate::utils::*;

mod data;
mod err;
mod shading;
mod shapes;
mod state;
mod transformations;
mod tex;
mod utils;

const EPSILON: f32 = 0.0001;
const MIN_DIST: f32 = 0.0;
const MAX_DIST: f32 = 100.0;
const MAX_MARCHING_STEPS: i32 = 255;
const NUM_ITERATIONS: i32 = 2;
const BACKGROUND_COLOR: (f32, f32, f32) = (0.4, 0.4, 0.4);
const WIDTH: usize = 640;
const WIDTH_F: f32 = WIDTH as f32;
const WIDTH_HF: f32 = WIDTH_F / 2.;
const HEIGHT: usize = 480;
const HEIGHT_F: f32 = HEIGHT as f32;
const HEIGHT_HF: f32 = HEIGHT_F / 2.;

pub fn add_cube(
    objects: &mut Vec<Object>,
    width: f32,
    height: f32,
    depth: f32,
    material_id: usize,
    transformation: Mat4,
) {
    let o = Object {
        shape: ShapeTypes::Cube(width, height, depth),
        original_transformation: transformation.clone(),
        transformation,
        material_id,
    };
    objects.push(o);
}

pub fn add_plane(
    objects: &mut Vec<Object>,
    coefficients: &Vec4,
    material_id: usize,
    transformation: Mat4,
) {
    let o = Object {
        shape: ShapeTypes::Plane(
            coefficients.x(),
            coefficients.y(),
            coefficients.z(),
            coefficients.w(),
        ),
        original_transformation: transformation.clone(),
        transformation,
        material_id,
    };
    objects.push(o);
}

pub fn add_sphere(
    objects: &mut Vec<Object>,
    radius: f32,
    material_id: usize,
    transformation: Mat4,
) {
    let o = Object {
        transformation,
        original_transformation: transformation.clone(),
        shape: ShapeTypes::Sphere(radius),
        material_id,
    };
    objects.push(o);
}

pub fn add_ellipsoid(
    objects: &mut Vec<Object>,
    dimensions: Vec3,
    material_id: usize,
    transformation: Mat4,
) {
    let o = Object {
        transformation,
        original_transformation: transformation.clone(),
        shape: ShapeTypes::Ellipsoid(dimensions.x(), dimensions.y(), dimensions.z()),
        material_id,
    };
    objects.push(o);
}

pub fn add_rounded_cylinder(
    objects: &mut Vec<Object>,
    radius: f32,
    round_radius: f32,
    height: f32,
    material_id: usize,
    transformation: Mat4,
) {
    let o = Object {
        transformation,
        original_transformation: transformation.clone(),
        shape: ShapeTypes::RoundedCylinder(radius, round_radius, height),
        material_id,
    };
    objects.push(o);
}

pub fn add_cylinder(
    objects: &mut Vec<Object>,
    radius: f32,
    height: f32,
    material_id: usize,
    transformation: Mat4,
) {
    let o = Object {
        transformation,
        original_transformation: transformation.clone(),
        shape: ShapeTypes::Cylinder(radius, height),
        material_id,
    };
    objects.push(o);
}

pub fn add_light(lights: &mut Vec<Light>, position: Vec3, ambient: Vec3, source: Vec3) {
    let l = Light {
        position,
        original_position: position.clone(),
        ambient,
        diffuse: source,
        r: 0.1,
    };
    lights.push(l);
}

pub fn init_scene(
    objects: &mut Vec<Object>,
    materials: &mut Vec<Material>,
    lights: &mut Vec<Light>,
) {
    let material_gray = Material {
        diffuse: Vec3::new(0.5),
        ambient: Vec3::new(0.1),
        reflection: Vec3::new(1.0),
        global_reflection: Vec3::new(0.5),
        specular: 64.0,
    };
    let material_red = Material {
        diffuse: Vec3::new_rgb(1., 0., 0.),
        ambient: Vec3::new_rgb(1., 0., 0.),
        reflection: Vec3::new(1.),
        global_reflection: Vec3::new(0.2),
        specular: 10.,
    };
    let material_green = Material {
        diffuse: Vec3::new_rgb(0., 1., 0.),
        ambient: Vec3::new_rgb(0., 1., 0.),
        reflection: Vec3::new(1.),
        global_reflection: Vec3::new(0.2),
        specular: 10.,
    };
    let material_blue = Material {
        diffuse: Vec3::new_rgb(0., 0., 1.),
        ambient: Vec3::new_rgb(0., 0., 1.),
        reflection: Vec3::new(1.),
        global_reflection: Vec3::new(0.1),
        specular: 10.,
    };

    materials.push(material_gray); //idx =0
    materials.push(material_red); //idx =1
    materials.push(material_green); //idx =2
    materials.push(material_blue); //idx =3

    let identity = Mat4::identity();
    // red sphere
    let transformation = translate_obj(identity.clone(), &Vec3::new_xyz(1., 1., 0.5));
    add_sphere(objects, 1., 1, transformation);

    //gray plane
    let transformation = translate_obj(identity.clone(), &Vec3::new_xyz(0., -1.4, 0.));
    add_plane(objects, &Vec4::new_xyzw(0., 1.0, 0., 0.), 0, transformation);

    //green ellipsoid
    let transformation = translate_obj(identity.clone(), &Vec3::new_xyz(-0.1, 0.0, 0.4));
    add_ellipsoid(objects, Vec3::new_xyz(0.4, 0.2, 0.4), 2, transformation);

    // blue rounded cylinder
    let transformation = translate_obj(identity.clone(), &Vec3::new_xyz(-0.5, -0.3, -0.1));
    // add_cylinder(objects, 0.1, 0.1, 3, transformation);
    add_rounded_cylinder(objects, 0.1, 0.02, 0.3, 3, transformation);

    //white light
    add_light(
        lights,
        Vec3::new_xyz(0., 5., 0.),
        Vec3::new(0.3),
        Vec3::new(0.7),
    );
}

pub fn cast_hit_ray(ray: &Ray, objects: &Vec<Object>) -> Option<(i32, Vec3)> {
    let (obj_idx, dist) = shortest_dist_to_surface(objects, &ray.origin, &ray.direction, -1);
    return if dist > MAX_DIST - EPSILON {
        None
    } else {
        let hit_position = ray.origin._add(&ray.direction.scalar_mul(dist));
        Some((obj_idx, hit_position))
    };
}

#[derive(PartialEq, Debug)]
pub enum Mode {
    Orbit,
    Zoom,
    AutoMoveCam,
}


pub struct Pixel {
    pub x: usize,
    pub y: usize,
    pub x_f: f32,
    pub y_f: f32,
    ema_r: EMA,
    ema_g: EMA,
    ema_b: EMA,
}

impl Pixel {
    pub fn new_ema_pixel(x: usize, y: usize, alpha: f32) -> Self {
        Pixel {
            x,
            y,
            x_f: x as f32,
            y_f: y as f32,
            ema_r: EMA::new(alpha, true),
            ema_g: EMA::new(alpha, true),
            ema_b: EMA::new(alpha, true),
        }
    }

    pub fn update_color(&mut self, color_f: &Vec3) {
        self.ema_r.add_stat(color_f.r());
        self.ema_g.add_stat(color_f.g());
        self.ema_b.add_stat(color_f.b());
    }

    pub fn get_color_f(&self) -> Vec3 {
        Vec3::new_rgb(self.ema_r.get(), self.ema_g.get(), self.ema_b.get())
    }

    pub fn get_color_u8(&self) -> Color {
        to_color(Vec3::new_rgb(
            self.ema_r.get(),
            self.ema_g.get(),
            self.ema_b.get(),
        ))
    }

    pub fn clear_color(&mut self) {
        self.ema_r.clear();
        self.ema_g.clear();
        self.ema_b.clear();
    }
}

fn main() {
    const VIEW_PLANE_WIDTH: f32 = 4.;
    const VIEW_PLANE_HEIGHT: f32 = 3.;
    const SUPER_SAMPLE_RATE: usize = 2; // super sample cost = super sample rate ^ 2
    const SUPER_SAMPLE_RATE_F: f32 = SUPER_SAMPLE_RATE as f32;

    let tex = Tex2D::from_file(String::from("./tex.jpg"), Interpolation::Bilinear, Tiling::Repeat).expect("What happened?");
    let mut super_sample_indices = Vec::new();
    for x in 0..SUPER_SAMPLE_RATE {
        for y in 0..SUPER_SAMPLE_RATE {
            super_sample_indices.push((x, y));
        }
    }

    let mut objects = Vec::new();
    let mut lights = Vec::new();
    let mut materials = Vec::new();
    init_scene(&mut objects, &mut materials, &mut lights);
    let fov_radian = (2.0_f32).atan() * 2.;

    let mut eye_pos = Vec3::new_xyz(0.0, 0.0, -1.0);
    let mut eye_changed = true; //for the first frame
    let mut super_sampled = false;
    let mut enable_super_sample = false;
    let mut enable_motion_blur = false;
    let mut enable_soft_shadow = false;
    let mut enable_dov = false;
    let mut enable_glossy = false;
    let mut enable_env_mapping = false;
    let original_focus_plane_to_eye_dist = 0.5;
    let mut focus_plane_to_eye_dist = original_focus_plane_to_eye_dist;
    let dov_eye_width_wc = 0.5;
    let dov_eye_height_wc = 0.5;
    let mut doved = false;
    let soft_shadow_pass_num = 5;
    let mut pass_num = 0;
    let mut clear_before_drawing = false;
    let mut center = Vec3::new(0.);
    let center_original = center.clone();
    let up = Vec3::new_xyz(0.0, 1.0, 0.0);

    let now = Instant::now();
    // configure the window/canvas
    let avg_last_frame_num = 5.0;
    let alpha = 1.0 - 1.0 / avg_last_frame_num;
    let mut pixels = Vec::new();
    for y in 0..HEIGHT {
        for x in 0..WIDTH {
            pixels.push(Pixel::new_ema_pixel(x, y, alpha));
        }
    }
    let canvas = Canvas::new(WIDTH, HEIGHT)
        .title("Dynamic Raytracer")
        .state(KeyboardMouseStates::new())
        .input(KeyboardMouseStates::handle_input);

    let mut render_time_ema = EMA::new(0.95, true);

    let mut mode = Mode::Orbit;

    let mut theta: f32 = 0.; // wc the angle between -z and +x
    let mut phi: f32 = std::f32::consts::FRAC_PI_2; // wc complement angle of the angle between the line and z-x plane

    let mut auto_moving_angle: f32 = 0.;
    let angle_delta = (2.5_f32).to_radians();

    // render up to 60fps
    canvas.render(move |state, frame_buffer_image| {
        let before = now.elapsed().as_millis();
        // switching modes
        let mut switching_mode = true;
        if state.received_keycode {
            match state.keycode {
                VirtualKeyCode::Key9 =>{
                    enable_env_mapping = true;
                    println!("Enabled Sphere Env Mapping");
                    eye_changed = true;
                    clear_before_drawing = true;
                }
                VirtualKeyCode::Key0 =>{
                    enable_env_mapping = false;
                    println!("Disabled Sphere Env Mapping");
                    eye_changed = true;
                    clear_before_drawing = true;
                }
                VirtualKeyCode::G => {
                    enable_glossy = true;
                    println!("Enable Glossy");
                    eye_changed = true;
                    clear_before_drawing = true;
                }
                VirtualKeyCode::H => {
                    enable_glossy = false;
                    println!("Disabled Glossy");
                    eye_changed = true;
                    clear_before_drawing = true;
                }
                VirtualKeyCode::Equals => {
                    enable_super_sample = true;
                    println!("Enabled Super Sample");
                    eye_changed = true;
                }
                VirtualKeyCode::Subtract | VirtualKeyCode::Minus => {
                    enable_super_sample = false;
                    println!("Disabled Super Sample");
                    eye_changed = true;
                    clear_before_drawing = true;
                }
                VirtualKeyCode::Left => {
                    enable_dov = false;
                    println!("Disabled DOV");
                    eye_changed = true;
                    clear_before_drawing = true;
                    focus_plane_to_eye_dist = original_focus_plane_to_eye_dist;
                }
                VirtualKeyCode::Right => {
                    enable_dov = true;
                    println!("Enabled DOV");
                    eye_changed = true;
                    enable_dov = true;
                }
                VirtualKeyCode::Up => {
                    if enable_dov {
                        focus_plane_to_eye_dist += 0.1;
                        doved = false;
                        println!("Focus Plane to eye distance = {}", focus_plane_to_eye_dist);
                    }
                }
                VirtualKeyCode::Down => {
                    if enable_dov {
                        focus_plane_to_eye_dist -= 0.1;
                        if focus_plane_to_eye_dist <= 0.1 {
                            focus_plane_to_eye_dist = 0.1;
                        }
                        println!("Focus Plane to eye distance = {}", focus_plane_to_eye_dist);
                        doved = false;
                    }
                }
                VirtualKeyCode::J => {
                    enable_soft_shadow = false;
                    println!("Disabled Soft Shadow");
                    eye_changed = true;
                    clear_before_drawing = true;
                }
                VirtualKeyCode::K => {
                    enable_soft_shadow = true;
                    println!("Enabled Soft Shadow");
                    eye_changed = true;
                    clear_before_drawing = true;
                }
                VirtualKeyCode::M => {
                    enable_motion_blur = true;
                    enable_super_sample = false;
                    println!("Enabled Motion Blur, Disabled Super Sample");
                }
                VirtualKeyCode::N => {
                    enable_motion_blur = false;
                    clear_before_drawing = true;
                    println!("Disabled Motion Blur");
                }
                VirtualKeyCode::Key1 => {
                    mode = Mode::Orbit;
                    clear_before_drawing = true;
                    println!("Chose Mode: {:?}", mode);
                }
                VirtualKeyCode::Key4 => {
                    mode = Mode::AutoMoveCam;
                    println!("Chose Mode: {:?}", mode);
                }
                VirtualKeyCode::Z => {
                    mode = Mode::Zoom;
                    println!("Chose Mode: {:?}", mode);
                }
                _ => switching_mode = false,
            }
        }
        // Orbiting camera
        if !switching_mode && state.received_keycode && mode == Mode::Orbit {
            println!("Key Pressed: {:?}", state.keycode);
            match state.keycode {
                // for orbiting around the origin
                VirtualKeyCode::A => {
                    theta += (5.0_f32).to_radians();
                    eye_changed = true
                }
                VirtualKeyCode::D => {
                    theta -= (5.0_f32).to_radians();
                    eye_changed = true
                }
                VirtualKeyCode::W => {
                    phi -= (2.5_f32).to_radians();
                    eye_changed = true;
                    if phi <= 0. {
                        phi = 0.01;
                        eye_changed = false;
                    }
                }
                VirtualKeyCode::S => {
                    phi += (2.5_f32).to_radians();
                    eye_changed = true;
                    if phi >= std::f32::consts::PI {
                        eye_changed = false;
                        phi = std::f32::consts::PI - 0.01;
                    }
                }
                VirtualKeyCode::R => {
                    theta = 0.;
                    phi = std::f32::consts::FRAC_PI_2;
                    center = center_original.clone();
                    eye_changed = true;
                }
                _ => eye_changed = false,
            }
            let radius = eye_pos._minus(&center).get_length();
            eye_pos.set_y(phi.cos() * radius);
            eye_pos.set_z(-theta.cos() * radius * phi.sin());
            eye_pos.set_x(theta.sin() * radius * phi.sin());
        }
        let look_at_mat = look_at(&eye_pos, &center, &up);
        // zooming
        if !switching_mode && state.received_keycode && mode == Mode::Zoom {
            let mut camera_focus_direction = look_at_mat._get_column(2);
            match state.keycode {
                VirtualKeyCode::Q => {
                    camera_focus_direction.scalar_mul_(0.1);
                    eye_pos.add_(&camera_focus_direction);
                    eye_changed = true;
                }
                VirtualKeyCode::E => {
                    camera_focus_direction.scalar_mul_(0.1);
                    eye_pos.minus_(&camera_focus_direction);
                    eye_changed = true;
                }
                _ => eye_changed = false,
            }
        }
        // for automatic moving the camera
        if mode == Mode::AutoMoveCam {
            eye_pos.set_x(auto_moving_angle.sin());
            eye_pos.set_z(-auto_moving_angle.cos());
            eye_pos.set_y(0.);
            auto_moving_angle += angle_delta;
            eye_changed = true;
        }
        // multi-pass render
        let mut rendered = false;
        if eye_changed || enable_motion_blur || clear_before_drawing {
            pixels.par_iter_mut().for_each(|pixel| {
                let frag_coord = [pixel.x_f, pixel.y_f];
                let primary_ray =
                    get_ray_perspective(fov_radian, &look_at_mat, &eye_pos, &frag_coord);
                if clear_before_drawing || !enable_motion_blur {
                    pixel.clear_color();
                }
                pixel.update_color(&shade(primary_ray, &objects, &materials, &lights, false, enable_glossy, enable_env_mapping, &tex));
            });
            super_sampled = false;
            doved = false;
            rendered = true;
            pass_num = 0;
            if clear_before_drawing {
                clear_before_drawing = false; // reset the flag
            }
        } else if (enable_super_sample && !super_sampled) || (enable_soft_shadow && pass_num < soft_shadow_pass_num) {
            let grid_size = 1.0 / SUPER_SAMPLE_RATE_F;
            pixels.par_iter_mut().for_each(|pixel| {
                let rand_colors: Vec<Vec3> = super_sample_indices
                    .par_iter()
                    .map(|idx| {
                        let mut random_generator = rand::thread_rng();
                        let grid_x = idx.0;
                        let grid_y = idx.1;
                        let grid_base_x = pixel.x_f + grid_x as f32 * grid_size;
                        let grid_base_y = pixel.y_f + grid_y as f32 * grid_size;
                        let rand_x = grid_base_x + random_generator.gen_range(0.0, grid_size);
                        let rand_y = grid_base_y + random_generator.gen_range(0.0, grid_size);
                        let frag_coord = [rand_x, rand_y];
                        let rand_ray =
                            get_ray_perspective(fov_radian, &look_at_mat, &eye_pos, &frag_coord);
                        let color_f = shade(rand_ray, &objects, &materials, &lights, enable_soft_shadow, false, enable_env_mapping, &tex);
                        return color_f;
                    })
                    .collect();
                rand_colors
                    .iter()
                    .for_each(|color| pixel.update_color(color));
            });
            super_sampled = true;
            rendered = true;
            if enable_soft_shadow {
                pass_num += 1;
            }
        } else if enable_dov && !doved {
            doved = true;
            let grid_x = dov_eye_width_wc / SUPER_SAMPLE_RATE_F;
            let grid_y = dov_eye_width_wc / SUPER_SAMPLE_RATE_F;
            let off_x = -0.5 * dov_eye_width_wc;
            let off_y = -0.5 * dov_eye_height_wc;
            pixels.par_iter_mut().for_each(|pixel| {
                let frag_coord = [pixel.x_f, pixel.y_f];
                let test_ray =
                    get_ray_perspective(fov_radian, &look_at_mat, &eye_pos, &frag_coord);
                let focus_point_wc = test_ray.origin._add(&test_ray.direction.scalar_mul(focus_plane_to_eye_dist));
                let mut camera_up = look_at_mat._get_column(1);
                let mut camera_right = look_at_mat._get_column(0);
                let rand_colors: Vec<Vec3> = super_sample_indices.par_iter().map(|idx| {
                    let mut random_generator = rand::thread_rng();
                    let jitter_x = random_generator.gen_range(0.0, grid_x);
                    let jitter_y = random_generator.gen_range(0.0, grid_y);
                    let base_x = idx.0 as f32 * grid_x;
                    let base_y = idx.1 as f32 * grid_y;
                    let r = jitter_x + base_x + off_x;
                    let u = jitter_y + base_y + off_y;
                    let up = camera_up.scalar_mul(u);
                    let right = camera_right.scalar_mul(r);
                    let mut cam_pos = eye_pos._add(&right);
                    cam_pos.add_(&up);
                    let mut dir = focus_point_wc._minus(&cam_pos);
                    dir.normalize_();
                    let ray = Ray {
                        origin: cam_pos,
                        direction: dir,
                    };
                    let color_f = shade(ray, &objects, &materials, &lights, false, false, enable_env_mapping, &tex);
                    return color_f;
                }).collect();
                pixel.clear_color();
                rand_colors
                    .iter()
                    .for_each(|color| pixel.update_color(color));
            });
            rendered = true;
        }
        if rendered {
            frame_buffer_image
                .par_iter_mut()
                .enumerate()
                .for_each(|(idx, pixel)| {
                    let pix: &Pixel = pixels.get(idx).unwrap();
                    *pixel = pix.get_color_u8();
                });
            let after = now.elapsed().as_millis();
            let t = after - before;
            if super_sampled {
                println!(
                    "Took {} ms to super-sample one frame, super-sample rate = {}X",
                    t, SUPER_SAMPLE_RATE
                );
            } else {
                println!("Took {} ms to render one frame", t);
            }
            render_time_ema.add_stat(t as f32);
            println!("Render time EMA = {}", render_time_ema.get());
        }
        state.reset_flags();
        eye_changed = false;
    });
}
<<<<<<< HEAD
=======

// fn main()
// {
//     const WIDTH: usize = 512;
//     const HEIGHT: usize = 512;
//     let canvas = Canvas::new(WIDTH, HEIGHT).title("Textrue Test");
//     let tex = Tex2D::from_file(String::from("./tex.jpg"), Interpolation::Bilinear, Tiling::Repeat).expect("What happened?");
//     let mut rendered = false;
//     canvas.render(move |_, frame_buf| {
//         frame_buf.par_iter_mut().enumerate().for_each(|(idx, color)| {
//             let y = idx / WIDTH;
//             let x = idx % WIDTH;
//             let u = x as f32 / WIDTH as f32;
//             let v = y as f32 / HEIGHT as f32;
//             let rgba = tex.get_color_u8(u, v);
//             if rendered { return; }
//             let c = Color {
//                 r: rgba.0[0],
//                 g: rgba.0[1],
//                 b: rgba.0[2],
//             };
//             *color = c;
//         });
//         rendered = true;
//     })
// }
>>>>>>> ec4b32b9
<|MERGE_RESOLUTION|>--- conflicted
+++ resolved
@@ -646,8 +646,6 @@
         eye_changed = false;
     });
 }
-<<<<<<< HEAD
-=======
 
 // fn main()
 // {
@@ -673,5 +671,4 @@
 //         });
 //         rendered = true;
 //     })
-// }
->>>>>>> ec4b32b9
+// }